include ./Makefile.Common

# All source code and documents. Used in spell check.
ALL_DOC := $(shell find . \( -name "*.md" -o -name "*.yaml" \) \
                                -type f | sort)

<<<<<<< HEAD
# ALL_MODULES includes ./* dirs (excludes . and ./_build dirs)
ALL_MODULES := $(shell find . -type f -name "go.mod" -exec dirname {} \; | sort | grep -E '^./' | grep -v '^./_build')
=======
# ALL_MODULES includes ./* dirs with a go.mod file (excludes . and ./_build dirs)
ALL_MODULES := $(shell find . -type f -name "go.mod" -not -wholename "./go.mod" -not -wholename "./_build/*" -exec dirname {} \; | sort )
>>>>>>> 3651d70e

GROUP ?= all
FOR_GROUP_TARGET=for-$(GROUP)-target

.DEFAULT_GOAL := all

.PHONY: all
all: misspell

# Append root module to all modules
GOMODULES = $(ALL_MODULES)

# Define a delegation target for each module
.PHONY: $(GOMODULES)
$(GOMODULES):
	@echo "Running target '$(TARGET)' in module '$@'"
	$(MAKE) -C $@ $(TARGET)

# Triggers each module's delegation target
.PHONY: for-all-target
for-all-target: $(GOMODULES)

.PHONY: gomoddownload
gomoddownload:
	@$(MAKE) $(FOR_GROUP_TARGET) TARGET="moddownload"

.PHONY: gotest
gotest:
	@$(MAKE) $(FOR_GROUP_TARGET) TARGET="test"

.PHONY: golint
golint:
	@$(MAKE) $(FOR_GROUP_TARGET) TARGET="lint"

.PHONY: golicense
golicense:
	@$(MAKE) $(FOR_GROUP_TARGET) TARGET="license-check"

.PHONY: gofmt
gofmt:
	@$(MAKE) $(FOR_GROUP_TARGET) TARGET="fmt"

.PHONY: gotidy
gotidy:
	@$(MAKE) $(FOR_GROUP_TARGET) TARGET="tidy"

.PHONY: gogenerate
gogenerate:
	@$(MAKE) $(FOR_GROUP_TARGET) TARGET="generate"
	@$(MAKE) $(FOR_GROUP_TARGET) TARGET="fmt"

.PHONY: gogovulncheck
gogovulncheck:
	$(MAKE) $(FOR_GROUP_TARGET) TARGET="govulncheck"

.PHONY: goporto
goporto:
	$(MAKE) $(FOR_GROUP_TARGET) TARGET="porto"

# Build a collector based on the Elastic components (generate Elastic collector)
.PHONY: genelasticcol
genelasticcol: $(BUILDER)
	$(BUILDER) --config ./distributions/elastic-components/manifest.yaml

# Validate that the Elastic components collector can run with the example configuration.
.PHONY: elasticcol-validate
elasticcol-validate: genelasticcol
	./_build/elastic-collector-components validate --config ./distributions/elastic-components/config.yaml

.PHONY: builddocker
builddocker:
	@if [ -z "$(TAG)" ]; then \
		echo "TAG is not set. Please provide a tag using 'make builddocker TAG=<tag>'"; \
		exit 1; \
	fi
	@if [ ! -f "_build/elastic-collector-components" ]; then \
		GOOS=linux $(MAKE) genelasticcol; \
	fi
	@if [ -n "$(USERNAME)" ]; then \
		IMAGE_NAME=$(USERNAME)/elastic-collector-components:$(TAG); \
	else \
		IMAGE_NAME=elastic-collector-components:$(TAG); \
	fi; \
	docker build -t $$IMAGE_NAME -f distributions/elastic-components/Dockerfile .<|MERGE_RESOLUTION|>--- conflicted
+++ resolved
@@ -4,13 +4,8 @@
 ALL_DOC := $(shell find . \( -name "*.md" -o -name "*.yaml" \) \
                                 -type f | sort)
 
-<<<<<<< HEAD
-# ALL_MODULES includes ./* dirs (excludes . and ./_build dirs)
-ALL_MODULES := $(shell find . -type f -name "go.mod" -exec dirname {} \; | sort | grep -E '^./' | grep -v '^./_build')
-=======
 # ALL_MODULES includes ./* dirs with a go.mod file (excludes . and ./_build dirs)
 ALL_MODULES := $(shell find . -type f -name "go.mod" -not -wholename "./go.mod" -not -wholename "./_build/*" -exec dirname {} \; | sort )
->>>>>>> 3651d70e
 
 GROUP ?= all
 FOR_GROUP_TARGET=for-$(GROUP)-target
