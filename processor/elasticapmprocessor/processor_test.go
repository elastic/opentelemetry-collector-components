--- conflicted
+++ resolved
@@ -20,7 +20,6 @@
 import (
 	"context"
 	"flag"
-	"net"
 	"path/filepath"
 	"testing"
 
@@ -32,7 +31,6 @@
 	"github.com/stretchr/testify/require"
 	"go.opentelemetry.io/collector/client"
 	"go.opentelemetry.io/collector/consumer/consumertest"
-	"go.opentelemetry.io/collector/processor"
 	"go.opentelemetry.io/collector/processor/processortest"
 	"go.uber.org/zap/zapcore"
 	"go.uber.org/zap/zaptest"
@@ -89,74 +87,6 @@
 	}
 }
 
-<<<<<<< HEAD
-// TestProcessorECS does a basic test to check if traces, logs, and metrics are processed correctly when ECS mode is enabled in the client metadata.
-func TestProcessorECS(t *testing.T) {
-	cfg := createDefaultConfig().(*Config)
-	cfg.HostIPEnabled = true
-
-	testCases := []struct {
-		name     string
-		testDir  string
-		testType string
-	}{
-		{
-			name:     "elastic_span_db",
-			testDir:  "elastic_span_db",
-			testType: "traces",
-		},
-		{
-			name:     "elastic_log",
-			testDir:  "elastic_log",
-			testType: "logs",
-		},
-		{
-			name:     "elastic_metric",
-			testDir:  "elastic_metric",
-			testType: "metrics",
-		},
-	}
-
-	ctx := client.NewContext(context.Background(), client.Info{
-		Addr: &net.IPAddr{
-			IP: net.IPv4(1, 2, 3, 4),
-		},
-		Metadata: client.NewMetadata(map[string][]string{"x-elastic-mapping-mode": {"ecs"}}),
-	})
-	cancel := func() {}
-	defer cancel()
-
-	for _, tc := range testCases {
-		t.Run(tc.name, func(t *testing.T) {
-			factory := NewFactory()
-			settings := processortest.NewNopSettings(metadata.Type)
-			settings.TelemetrySettings.Logger = zaptest.NewLogger(t, zaptest.Level(zapcore.DebugLevel))
-
-			dir := filepath.Join("testdata", "ecs", tc.testDir)
-			inputFile := filepath.Join(dir, "input.yaml")
-			outputFile := filepath.Join(dir, "output.yaml")
-
-			switch tc.testType {
-			case "traces":
-				testTraces(t, ctx, factory, settings, cfg, inputFile, outputFile)
-			case "logs":
-				testLogs(t, ctx, factory, settings, cfg, inputFile, outputFile)
-			case "metrics":
-				testMetrics(t, ctx, factory, settings, cfg, inputFile, outputFile)
-			}
-		})
-	}
-}
-
-func testTraces(t *testing.T, ctx context.Context, factory processor.Factory, settings processor.Settings, cfg *Config, inputFile, outputFile string) {
-	next := &consumertest.TracesSink{}
-	tp, err := factory.CreateTraces(ctx, settings, cfg, next)
-	require.NoError(t, err)
-	require.IsType(t, &TraceProcessor{}, tp)
-
-	inputTraces, err := golden.ReadTraces(inputFile)
-	require.NoError(t, err)
-=======
 // TestECSTraces does a basic test to check if traces are processed correctly when ECS mode is enabled in the client metadata.
 func TestECSTraces(t *testing.T) {
 	testcases := map[string]struct {
@@ -209,7 +139,6 @@
 
 			expectedTraces, err := golden.ReadTraces(tc.output)
 			require.NoError(t, err)
->>>>>>> f8cea649
 
 			require.NoError(t, tp.ConsumeTraces(ctx, inputTraces))
 			actual := next.AllTraces()[0]
@@ -220,50 +149,6 @@
 			assert.NoError(t, ptracetest.CompareTraces(expectedTraces, actual))
 		})
 	}
-<<<<<<< HEAD
-	expectedTraces, err := golden.ReadTraces(outputFile)
-	require.NoError(t, err)
-	assert.NoError(t, ptracetest.CompareTraces(expectedTraces, actual))
-=======
->>>>>>> f8cea649
-}
-
-func testLogs(t *testing.T, ctx context.Context, factory processor.Factory, settings processor.Settings, cfg *Config, inputFile, outputFile string) {
-	next := &consumertest.LogsSink{}
-	lp, err := factory.CreateLogs(ctx, settings, cfg, next)
-	require.NoError(t, err)
-
-	inputLogs, err := golden.ReadLogs(inputFile)
-	require.NoError(t, err)
-
-	require.NoError(t, lp.ConsumeLogs(ctx, inputLogs))
-	actual := next.AllLogs()[0]
-	if *update {
-		err := golden.WriteLogs(t, outputFile, actual)
-		assert.NoError(t, err)
-	}
-	expectedLogs, err := golden.ReadLogs(outputFile)
-	require.NoError(t, err)
-	assert.NoError(t, plogtest.CompareLogs(expectedLogs, actual))
-}
-
-func testMetrics(t *testing.T, ctx context.Context, factory processor.Factory, settings processor.Settings, cfg *Config, inputFile, outputFile string) {
-	next := &consumertest.MetricsSink{}
-	mp, err := factory.CreateMetrics(ctx, settings, cfg, next)
-	require.NoError(t, err)
-
-	inputMetrics, err := golden.ReadMetrics(inputFile)
-	require.NoError(t, err)
-
-	require.NoError(t, mp.ConsumeMetrics(ctx, inputMetrics))
-	actual := next.AllMetrics()[0]
-	if *update {
-		err := golden.WriteMetrics(t, outputFile, actual)
-		assert.NoError(t, err)
-	}
-	expectedMetrics, err := golden.ReadMetrics(outputFile)
-	require.NoError(t, err)
-	assert.NoError(t, pmetrictest.CompareMetrics(expectedMetrics, actual, pmetrictest.IgnoreMetricsOrder(), pmetrictest.IgnoreResourceMetricsOrder(), pmetrictest.IgnoreTimestamp()))
 }
 
 // TestSkipEnrichmentLogs tests that logs are only enriched when skipEnrichment is false or when mapping mode is ecs
