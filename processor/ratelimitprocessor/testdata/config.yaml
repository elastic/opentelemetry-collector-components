--- conflicted
+++ resolved
@@ -148,21 +148,7 @@
   classes:
     trial:
       rate: 200
-<<<<<<< HEAD
       burst: 400
-
-ratelimit/deprecated_overrides:
-  rate: 100
-  burst: 200
-  strategy: bytes
-  throttle_behavior: error
-  overrides:  
-    project-id:e678ebd7-3a15-43dd-a95c-1cf0639a6292:
-      rate: 300
-      burst: 400
-    project-id:e994532b-5n94-48et-a95c-1fa0638g6288;project-type:test:
-      rate: 3000
-      burst: 5000
 
 ratelimit/invalid_gubernator_behavior:
   rate: 1
@@ -174,7 +160,4 @@
   rate: 100
   burst: 200
   type: gubernator
-  gubernator_behavior: 2
-=======
-      burst: 400
->>>>>>> a6f7cddc
+  gubernator_behavior: 2