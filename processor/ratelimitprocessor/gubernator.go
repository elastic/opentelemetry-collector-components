--- conflicted
+++ resolved
@@ -126,7 +126,6 @@
 	cfg := resolveRateLimitSettings(r.cfg, uniqueKey)
 	now := time.Now()
 
-<<<<<<< HEAD
 	rate, burst := cfg.Rate, cfg.Burst
 	if r.cfg.DynamicRateLimiting.Enabled && !cfg.disableDynamic {
 		rate, burst = r.calculateRateAndBurst(ctx, cfg, uniqueKey, hits, now)
@@ -166,36 +165,20 @@
 func (r *gubernatorRateLimiter) executeRateLimit(ctx context.Context,
 	cfg RateLimitSettings, uniqueKey string, hits, rate, burst int, now time.Time,
 ) error {
-	createdAt := now.UnixMilli()
-	rateLimitResp, err := r.client.GetRateLimits(ctx, &gubernator.GetRateLimitsReq{
-		Requests: []*gubernator.RateLimitReq{
-			{
-				Name:      cfg.Strategy.String(),
-				UniqueKey: uniqueKey,
-				Hits:      int64(hits),
-				Behavior:  r.behavior,
-				Algorithm: gubernator.Algorithm_LEAKY_BUCKET,
-				Limit:     int64(rate), // rate is per ThrottleInterval, not per second.
-				Burst:     int64(burst),
-				Duration:  cfg.ThrottleInterval.Milliseconds(),
-				CreatedAt: &createdAt,
-=======
-	makeRateLimitRequest := func() (*gubernator.RateLimitResp, error) {
-		createdAt := time.Now().UnixMilli()
+	makeRateLimitRequest := func(createdAt int64) (*gubernator.RateLimitResp, error) {
 		getRateLimitsResp, err := r.client.GetRateLimits(ctx, &gubernator.GetRateLimitsReq{
 			Requests: []*gubernator.RateLimitReq{
 				{
-					Name:      r.set.ID.String(),
+					Name:      cfg.Strategy.String(),
 					UniqueKey: uniqueKey,
 					Hits:      int64(hits),
 					Behavior:  r.behavior,
 					Algorithm: gubernator.Algorithm_LEAKY_BUCKET,
-					Limit:     int64(cfg.Rate), // rate is per second
-					Burst:     int64(cfg.Burst),
+					Limit:     int64(rate), // rate is per ThrottleInterval, not per second.
+					Burst:     int64(burst),
 					Duration:  cfg.ThrottleInterval.Milliseconds(), // duration is in milliseconds, i.e. 1s
 					CreatedAt: &createdAt,
 				},
->>>>>>> f2a21334
 			},
 		})
 		if err != nil {
@@ -212,7 +195,7 @@
 		}
 		return resp, nil
 	}
-	resp, err := makeRateLimitRequest()
+	resp, err := makeRateLimitRequest(now.UnixMilli())
 	if err != nil {
 		r.set.Logger.Error("error executing gubernator rate limit request",
 			zap.Error(err),
@@ -221,50 +204,39 @@
 		)
 		return err
 	}
-
-<<<<<<< HEAD
-	// Inside the gRPC response, we should have a single-item list of responses.
-	responses := rateLimitResp.GetResponses()
-	if err := validateResp(responses, 1, "rate limit request"); err != nil {
-		return err
-	}
-	resp := responses[0]
-=======
->>>>>>> f2a21334
 	if resp.GetStatus() == gubernator.Status_OVER_LIMIT {
 		// Same logic as local
 		switch r.cfg.ThrottleBehavior {
 		case ThrottleBehaviorError:
 			return status.Error(codes.ResourceExhausted, errTooManyRequests.Error())
 		case ThrottleBehaviorDelay:
-<<<<<<< HEAD
 			select {
 			case <-ctx.Done():
 				return ctx.Err()
 			case <-time.After(time.Until(time.UnixMilli(resp.GetResetTime()))):
-=======
-			delay := time.Duration(resp.GetResetTime()-time.Now().UnixMilli()) * time.Millisecond
-			timer := time.NewTimer(delay)
-			defer timer.Stop()
-		retry:
-			for {
-				select {
-				case <-ctx.Done():
-					return ctx.Err()
-				case <-timer.C:
-					resp, err = makeRateLimitRequest()
-					if err != nil {
-						return err
+				delay := time.Duration(resp.GetResetTime()-time.Now().UnixMilli()) * time.Millisecond
+				timer := time.NewTimer(delay)
+				defer timer.Stop()
+			retry:
+				for {
+					select {
+					case <-ctx.Done():
+						return ctx.Err()
+					case <-timer.C:
+						resp, err = makeRateLimitRequest(time.Now().UnixMilli())
+						if err != nil {
+							return err
+						}
+						if resp.GetStatus() == gubernator.Status_UNDER_LIMIT {
+							break retry
+						}
+						delay = time.Duration(resp.GetResetTime()-time.Now().UnixMilli()) * time.Millisecond
+						timer.Reset(delay)
 					}
-					if resp.GetStatus() == gubernator.Status_UNDER_LIMIT {
-						break retry
-					}
-					delay = time.Duration(resp.GetResetTime()-time.Now().UnixMilli()) * time.Millisecond
-					timer.Reset(delay)
 				}
->>>>>>> f2a21334
 			}
 		}
+		return nil
 	}
 	return nil
 }
