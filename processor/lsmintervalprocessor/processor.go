--- conflicted
+++ resolved
@@ -273,22 +273,7 @@
 }
 
 func (p *Processor) ConsumeMetrics(ctx context.Context, md pmetric.Metrics) error {
-<<<<<<< HEAD
-	clientInfo := client.FromContext(ctx)
-	clientMeta := make([]attribute.KeyValue, 0, len(p.sortedMetadataKeys))
-	for _, k := range p.sortedMetadataKeys {
-		values := clientInfo.Metadata.Get(k)
-		if len(values) == 0 {
-			continue
-		}
-		clientMeta = append(clientMeta, attribute.StringSlice(k, values))
-	}
-	clientMetaSet := attribute.NewSet(clientMeta...)
-
-	value := merger.NewValue(
-=======
 	v := merger.NewValue(
->>>>>>> 009ffb89
 		p.cfg.ResourceLimit,
 		p.cfg.ScopeLimit,
 		p.cfg.MetricLimit,
@@ -296,11 +281,6 @@
 	)
 
 	var errs []error
-<<<<<<< HEAD
-	md.ResourceMetrics().RemoveIf(func(rm pmetric.ResourceMetrics) bool {
-		rm.ScopeMetrics().RemoveIf(func(sm pmetric.ScopeMetrics) bool {
-			sm.Metrics().RemoveIf(func(m pmetric.Metric) bool {
-=======
 	nextMD := pmetric.NewMetrics()
 	rms := md.ResourceMetrics()
 	for i := 0; i < rms.Len(); i++ {
@@ -313,7 +293,6 @@
 			ms := sm.Metrics()
 			for i := 0; i < ms.Len(); i++ {
 				m := ms.At(i)
->>>>>>> 009ffb89
 				switch t := m.Type(); t {
 				case pmetric.MetricTypeEmpty, pmetric.MetricTypeGauge:
 					// TODO (lahsivjar): implement support for gauges
@@ -325,12 +304,12 @@
 						// Copy across to nextMD below.
 						break
 					}
-					if err := value.MergeMetric(rm, sm, m); err != nil {
+					if err := v.MergeMetric(rm, sm, m); err != nil {
 						errs = append(errs, err)
 					}
 					continue
 				case pmetric.MetricTypeSum, pmetric.MetricTypeHistogram, pmetric.MetricTypeExponentialHistogram:
-					if err := value.MergeMetric(rm, sm, m); err != nil {
+					if err := v.MergeMetric(rm, sm, m); err != nil {
 						errs = append(errs, err)
 					}
 					continue
@@ -355,8 +334,19 @@
 		}
 	}
 
-	if err := p.updateValue(clientMetaSet, value); err != nil {
-		errs = append(errs, fmt.Errorf("failed to update value: %w", err))
+	clientInfo := client.FromContext(ctx)
+	clientMeta := make([]attribute.KeyValue, 0, len(p.sortedMetadataKeys))
+	for _, k := range p.sortedMetadataKeys {
+		values := clientInfo.Metadata.Get(k)
+		if len(values) == 0 {
+			continue
+		}
+		clientMeta = append(clientMeta, attribute.StringSlice(k, values))
+	}
+	clientMetaSet := attribute.NewSet(clientMeta...)
+
+	if err := p.updateValue(clientMetaSet, v); err != nil {
+		errs = append(errs, fmt.Errorf("failed to commit values: %w", err))
 	}
 
 	// Call next for the metrics remaining in the input
@@ -367,7 +357,6 @@
 	if len(errs) > 0 {
 		return errors.Join(errs...)
 	}
-
 	return nil
 }
 
