# otelbench

otelbench wraps the collector inside a Go test benchmark. It outputs throughput numbers in standard Go benchmark format. It uses a collector config yaml as a base, and applies some overrides from command line options.

## Usage

```
Usage of ./otelbench:
  -api-key string
        API key for target server
  -concurrency list
        comma-separated list of concurrency (number of simulated agents) to run each benchmark with
  -config string
        path to collector config yaml (default "config.yaml")
  -endpoint value
        target server endpoint for both otlp and otlphttp exporters (default to value in config yaml), equivalent to setting both -endpoint-otlp and -endpoint-otlphttp
  -endpoint-otlp value
        target server endpoint for otlp exporter (default to value in config yaml)
  -endpoint-otlphttp value
        target server endpoint for otlphttp exporter (default to value in config yaml)
  -exporter-otlp
        benchmark exporter otlp (default true)
  -exporter-otlphttp
        benchmark exporter otlphttp (default true)
  -header value
        extra headers in key=value format when sending data to the server. Can be repeated. e.g. -header X-FIRST-HEADER=foo -header X-SECOND-HEADER=bar
  -insecure
        disable TLS, ignored by otlphttp exporter (default to value in config yaml)
  -insecure-skip-verify
        skip validating the remote server TLS certificates (default to value in config yaml)
  -logs
        benchmark logs (default true)
  -metrics
        benchmark metrics (default true)
  -secret-token string
        secret token for target server
  -telemetry-elasticsearch-api-key string
        optional remote Elasticsearch telemetry API key
  -telemetry-elasticsearch-index string
        optional remote Elasticsearch telemetry metrics index pattern (default "metrics-*")
  -telemetry-elasticsearch-password string
        optional remote Elasticsearch telemetry password
  -telemetry-elasticsearch-timeout duration
        optional remote Elasticsearch telemetry request timeout (default 1m0s)
  -telemetry-elasticsearch-url list
        optional comma-separated list of remote Elasticsearch telemetry hosts
  -telemetry-elasticsearch-username string
        optional remote Elasticsearch telemetry username
  -telemetry-filter-cluster-name string
        optional remote Elasticsearch telemetry cluster name metrics filter
  -telemetry-filter-project-id string
        optional remote Elasticsearch telemetry project id metrics filter
  -telemetry-metrics list
        optional comma-separated list of remote Elasticsearch telemetry metrics to be reported (default otelcol_process_cpu_seconds,otelcol_process_memory_rss,otelcol_process_runtime_total_alloc_bytes,otelcol_process_runtime_total_sys_memory_bytes,otelcol_process_uptime)
  -test.bench regexp
        run only benchmarks matching regexp
  -test.benchmem
        print memory allocations for benchmarks
  -test.benchtime d
        run each benchmark for duration d or N times if `d` is of the form Nx (default 1s)
  -test.blockprofile file
        write a goroutine blocking profile to file
  -test.blockprofilerate rate
        set blocking profile rate (see runtime.SetBlockProfileRate) (default 1)
  -test.count n
        run tests and benchmarks n times (default 1)
  -test.coverprofile file
        write a coverage profile to file
  -test.cpu list
        comma-separated list of cpu counts to run each test with
  -test.cpuprofile file
        write a cpu profile to file
  -test.failfast
        do not start new tests after the first test failure
  -test.fullpath
        show full file names in error messages
  -test.fuzz regexp
        run the fuzz test matching regexp
  -test.fuzzcachedir string
        directory where interesting fuzzing inputs are stored (for use only by cmd/go)
  -test.fuzzminimizetime value
        time to spend minimizing a value after finding a failing input (default 1m0s)
  -test.fuzztime value
        time to spend fuzzing; default is to run indefinitely
  -test.fuzzworker
        coordinate with the parent process to fuzz random values (for use only by cmd/go)
  -test.gocoverdir string
        write coverage intermediate files to this directory
  -test.list regexp
        list tests, examples, and benchmarks matching regexp then exit
  -test.memprofile file
        write an allocation profile to file
  -test.memprofilerate rate
        set memory allocation profiling rate (see runtime.MemProfileRate)
  -test.mutexprofile string
        write a mutex contention profile to the named file after execution
  -test.mutexprofilefraction int
        if >= 0, calls runtime.SetMutexProfileFraction() (default 1)
  -test.outputdir dir
        write profiles to dir
  -test.paniconexit0
        panic on call to os.Exit(0)
  -test.parallel n
        run at most n tests in parallel (default 11)
  -test.run regexp
        run only tests and examples matching regexp
  -test.short
        run smaller test suite to save time
  -test.shuffle string
        randomize the execution order of tests and benchmarks (default "off")
  -test.skip regexp
        do not list or run tests matching regexp
  -test.testlogfile file
        write test action log to file (for use only by cmd/go)
  -test.timeout d
        panic test binary after duration d (default 0, timeout disabled)
  -test.trace file
        write an execution trace to file
  -test.v
        verbose: print additional output
  -traces
        benchmark traces (default true)
```

## Example usage

To send to a local apm-server

```shell
./otelbench -config=./config.yaml -endpoint=http://localhost:8200 -secret-token=foobar -insecure
```

To send to an ESS apm-server

```shell
./otelbench -test.benchtime=1m -config=./config.yaml -endpoint=https://foobar.apm.europe-west2.gcp.elastic-cloud.com:443 -api-key=some_api_key
```

To send to an OTel collector with a special otlphttp path

```shell
./otelbench -config=./config.yaml -endpoint-otlp=localhost:4317 -endpoint-otlphttp=https://localhost:4318/prefix -api-key some_api_key
```

It is possible to run with a customized config to avoid passing in command line options every time

```shell
./otelbench -config=./my-custom-config.yaml
```

Optional remote OTel collector metrics will be reported as bench stats when additional telemetry flags are provided.
Gauge metrics will be aggregated to average, while Counter and Histogram will be aggregated to sum.
For the full list of reported metrics see https://opentelemetry.io/docs/collector/internal-telemetry/#basic-level-metrics.

```shell
./otelbench -config=./config.yaml -endpoint-otlp=localhost:4317 -endpoint-otlphttp=https://localhost:4318/prefix -api-key some_api_key -telemetry-elasticsearch-url=localhost:9200 -telemetry-elasticsearch-api-key telemetry_api_key -telemetry-elasticsearch-index "metrics*" -telemetry-filter-cluster-name cluster_name
```

## Contribute

If you want to contribute to any go files, you need to create a changelog entry:

1. Create a changelog entry by running `make chlog-new`.
2. Validate your changelog entry by running `make chlog-validate`.
3. If you want to preview the future `CHANGELOG.md` you can also run `make chlog-preview`.

## Create new release

<<<<<<< HEAD
TODO
<!-----
Have a workflow that gets triggered by a version update (maybe the version from the MAKEFILE, maybe another option), and runs `$(CHLOGGEN) update --version $(VERSION)`, updating the CHANGELOG.md and deleting all changelog fragments + it pushes a new image to elastic container
registry.
---->
=======
There are two ways you can trigger a new release:
- Manually, by triggering the GH actions workflow `bump-otelbench`.
- Automatically, by updating the VERSION field in the Makefile.

The `bump-otelbench` workflow will check the new version increased in regards to the previous version. 
If it did, then a new PR will be opened, updating the CHANGELOG file and removing
the changelog fragments.

Once this PR has been merged, a new workflow, `release-otelbench` will be triggered. The `otelbench` image
is built and pushed to `docker.elastic.co/observability-ci/otelbench` registry. The new image should have
as a tag the newest `otelbench` version.
>>>>>>> ae5f32d5
<|MERGE_RESOLUTION|>--- conflicted
+++ resolved
@@ -166,13 +166,6 @@
 
 ## Create new release
 
-<<<<<<< HEAD
-TODO
-<!-----
-Have a workflow that gets triggered by a version update (maybe the version from the MAKEFILE, maybe another option), and runs `$(CHLOGGEN) update --version $(VERSION)`, updating the CHANGELOG.md and deleting all changelog fragments + it pushes a new image to elastic container
-registry.
----->
-=======
 There are two ways you can trigger a new release:
 - Manually, by triggering the GH actions workflow `bump-otelbench`.
 - Automatically, by updating the VERSION field in the Makefile.
@@ -184,4 +177,3 @@
 Once this PR has been merged, a new workflow, `release-otelbench` will be triggered. The `otelbench` image
 is built and pushed to `docker.elastic.co/observability-ci/otelbench` registry. The new image should have
 as a tag the newest `otelbench` version.
->>>>>>> ae5f32d5
