// Licensed to Elasticsearch B.V. under one or more contributor
// license agreements. See the NOTICE file distributed with
// this work for additional information regarding copyright
// ownership. Elasticsearch B.V. licenses this file to you under
// the Apache License, Version 2.0 (the "License"); you may
// not use this file except in compliance with the License.
// You may obtain a copy of the License at
//
//     http://www.apache.org/licenses/LICENSE-2.0
//
// Unless required by applicable law or agreed to in writing,
// software distributed under the License is distributed on an
// "AS IS" BASIS, WITHOUT WARRANTIES OR CONDITIONS OF ANY
// KIND, either express or implied.  See the License for the
// specific language governing permissions and limitations
// under the License.

package main

import (
	"context"
	_ "embed"
	"flag"
	"fmt"
	"math/rand/v2"
	"net"
	"net/http"
	"os"
	"os/signal"
	"path/filepath"
	"strconv"
	"strings"
	"testing"
	"time"

	"github.com/elastic/opentelemetry-collector-components/receiver/loadgenreceiver"
)

// getSignal returns a slice of signal names to be benchmarked according to Config
func getSignals() (signals []string) {
	if Config.Logs {
		signals = append(signals, "logs")
	}
	if Config.Metrics {
		signals = append(signals, "metrics")
	}
	if Config.Traces {
		signals = append(signals, "traces")
	}
	if Config.Mixed {
		signals = append(signals, "mixed")
	}
	return
}

// getExporters returns a slice of exporter names to be benchmarked according to Config
func getExporters() (exporters []string) {
	if Config.ExporterOTLP {
		exporters = append(exporters, "otlp")
	}
	if Config.ExporterOTLPHTTP {
		exporters = append(exporters, "otlphttp")
	}
	return
}

// getDataPathForSignal returns the data path for a given signal type.
func getDataPathForSignal(signal string) string {
	switch signal {
	case "logs":
		return Config.LogsDataPath
	case "metrics":
		return Config.MetricsDataPath
	case "traces":
		return Config.TracesDataPath
	}
	return ""
}

func fullBenchmarkName(signal, exporter string, concurrency int, dataPath string) string {
	name := fmt.Sprintf("BenchmarkOTelbench/%s-%s", signal, exporter)
	if dataPath != "" {
		filename := filepath.Base(dataPath)
		name = fmt.Sprintf("%s-%s", name, strings.TrimSuffix(filename, filepath.Ext(filename)))
	}
	return fmt.Sprintf("%s-%d", name, concurrency)
}

func runBench(ctx context.Context, signal, exporter string, concurrency int, reporter func(b *testing.B)) testing.BenchmarkResult {
	return testing.Benchmark(func(b *testing.B) {
		// loadgenreceiver will send stats about generated telemetry when it finishes sending b.N iterations
		logsDone := make(chan loadgenreceiver.Stats)
		metricsDone := make(chan loadgenreceiver.Stats)
		tracesDone := make(chan loadgenreceiver.Stats)
		// if we do not expect that signal, don't wait for it
		if signal != "mixed" {
			if signal != "logs" {
				close(logsDone)
			}
			if signal != "metrics" {
				close(metricsDone)
			}
			if signal != "traces" {
				close(tracesDone)
			}
		}
		stop := make(chan struct{}) // close channel to stop the loadgen collector
		done := make(chan struct{}) // close channel to exit benchmark after stats were reported

		go func() {
			logsStats := <-logsDone
			metricsStats := <-metricsDone
			tracesStats := <-tracesDone
			b.StopTimer()

			stats := logsStats.Add(metricsStats).Add(tracesStats)
			elapsedSeconds := b.Elapsed().Seconds()
			close(stop)

			b.ReportMetric(float64(stats.LogRecords)/elapsedSeconds, "logs/s")
			b.ReportMetric(float64(stats.MetricDataPoints)/elapsedSeconds, "metric_points/s")
			b.ReportMetric(float64(stats.Spans)/elapsedSeconds, "spans/s")
			b.ReportMetric(float64(stats.Requests)/elapsedSeconds, "requests/s")
			b.ReportMetric(float64(stats.FailedLogRecords)/elapsedSeconds, "failed_logs/s")
			b.ReportMetric(float64(stats.FailedMetricDataPoints)/elapsedSeconds, "failed_metric_points/s")
			b.ReportMetric(float64(stats.FailedSpans)/elapsedSeconds, "failed_spans/s")
			b.ReportMetric(float64(stats.FailedRequests)/elapsedSeconds, "failed_requests/s")
			reporter(b)
			close(done)
		}()

		err := RunCollector(ctx, stop, configs(exporter, signal, b.N, concurrency), logsDone, metricsDone, tracesDone)
		if err != nil {
			fmt.Fprintln(os.Stderr, err.Error())
			b.Fatal(err)
		}
		<-done
	})
}

//go:embed config.yaml
var collectorConfig []byte

// serveEmbeddedConf serves an embedded collector config in an http server.
// The url will be resolved by collector's confmap http provider.
// The benefit is that the otelbench binary can function without dependency
// on a collector config in the file system.
func serveEmbeddedConf() (string, *http.Server, error) {
	listener, err := net.Listen("tcp", "localhost:0")
	if err != nil {
		return "", nil, err
	}

	s := &http.Server{
		Handler: http.HandlerFunc(func(w http.ResponseWriter, r *http.Request) {
			if _, err := w.Write(collectorConfig); err != nil {
				fmt.Fprintln(os.Stderr, fmt.Errorf("embedded config: error writing http response: %w", err))
			}
		}),
	}
	go func() {
		if err := s.Serve(listener); err != http.ErrServerClosed {
			fmt.Fprintln(os.Stderr, fmt.Errorf("embedded config: http server error: %w", err))
		}
	}()
	return fmt.Sprintf("http://%s/", listener.Addr().String()), s, nil
}

// getBenchCount returns the value of -test.count flag or 1 if not set
func getBenchCount() int {
	if countFlag := flag.Lookup("test.count"); countFlag != nil {
		if n, err := strconv.Atoi(countFlag.Value.String()); err == nil && n > 0 {
			return n
		}
	}
	return 1
}

func main() {
	testing.Init()
	if err := Init(); err != nil {
		fmt.Fprintln(os.Stderr, err)
		flag.Usage()
		os.Exit(2)
	}
	flag.Parse()

	// default to embedded collector config
	if Config.CollectorConfigPath == "" {
		url, srv, err := serveEmbeddedConf()
		if err != nil {
			fmt.Fprintln(os.Stderr, fmt.Errorf("error serving embedded collector config: %w", err))
			flag.Usage()
			os.Exit(3)
		}
		defer srv.Close()
		Config.CollectorConfigPath = url
	}

	// default to running with concurrency=1
	if Config.ConcurrencyList == nil {
		fmt.Fprintln(os.Stderr, "concurrency is unset, defaulting to 1. This may result in lower throughput")
		Config.ConcurrencyList = []int{1}
	}

	ctx, cancel := signal.NotifyContext(context.Background(), os.Interrupt)
	defer cancel()

	// TODO(carsonip): configurable warm up

	var maxLen int
	for _, concurrency := range Config.ConcurrencyList {
		for _, signal := range getSignals() {
			for _, exporter := range getExporters() {
				dataPath := getDataPathForSignal(signal)
				maxLen = max(maxLen, len(fullBenchmarkName(signal, exporter, concurrency, dataPath)))
			}
		}
	}

	fetcher, ignore, err := newElasticsearchStatsFetcher(elasticsearchTelemetryConfig(Config.Telemetry))
	if err != nil {
		fmt.Fprintln(os.Stderr, err)
		if !ignore {
			os.Exit(2)
		}
	}

	// Get the benchmark count from -test.count flag
	count := getBenchCount()

	signals := getSignals()
	exporters := getExporters()
	if Config.Shuffle {
		rand.Shuffle(len(signals), func(i, j int) {
			signals[i], signals[j] = signals[j], signals[i]
		})
	}
	for _, concurrency := range Config.ConcurrencyList {
		for _, signal := range signals {
			for _, exporter := range exporters {
				dataPath := getDataPathForSignal(signal)
				benchName := fullBenchmarkName(signal, exporter, concurrency, dataPath)
				for i := 0; i < count; i++ {
					t := time.Now().UTC()
					result := runBench(ctx, signal, exporter, concurrency, func(b *testing.B) {
						if fetcher == nil {
							return
						}
						// after each run wait a bit to capture late metric arrivals
						time.Sleep(10 * time.Second)
						stats, err := fetcher.FetchStats(ctx, t, time.Now().UTC())
						if err != nil {
							fmt.Fprintf(os.Stderr, "error while fetching remote stats %s", err)
							return
						}
						for unit, n := range stats {
							b.ReportMetric(n, unit)
						}
					})
					// write benchmark result to stdout, as stderr may be cluttered with collector logs
					fmt.Printf("%-*s\t%s\n", maxLen, benchName, result.String())
					// break early if context was canceled
					select {
					case <-ctx.Done():
						return
					default:
					}
				}
			}
		}
	}
}

func configs(exporter, signal string, iterations, concurrency int) (configFiles []string) {
	configFiles = append(configFiles, Config.CollectorConfigPath)
	configFiles = append(configFiles, ExporterConfigs(exporter)...)
	configFiles = append(configFiles, SetIterations(iterations)...)
	configFiles = append(configFiles, SetConcurrency(concurrency)...)
<<<<<<< HEAD
	configFiles = append(configFiles, SetDataPaths(Config.TracesDataPath, Config.MetricsDataPath, Config.LogsDataPath)...)
	for _, s := range []string{"logs", "metrics", "traces"} {
		// Disable pipelines not relevant to the benchmark by overriding receiver and exporter to nop
		if signal != s {
			configFiles = append(configFiles, DisableSignal(s)...)
=======
	if signal != "mixed" {
		for _, s := range []string{"logs", "metrics", "traces"} {
			// Disable pipelines not relevant to the benchmark by overriding receiver and exporter to nop
			if signal != s {
				configFiles = append(configFiles, DisableSignal(s)...)
			}
>>>>>>> f89497e9
		}
	}
	return
}<|MERGE_RESOLUTION|>--- conflicted
+++ resolved
@@ -277,20 +277,13 @@
 	configFiles = append(configFiles, ExporterConfigs(exporter)...)
 	configFiles = append(configFiles, SetIterations(iterations)...)
 	configFiles = append(configFiles, SetConcurrency(concurrency)...)
-<<<<<<< HEAD
 	configFiles = append(configFiles, SetDataPaths(Config.TracesDataPath, Config.MetricsDataPath, Config.LogsDataPath)...)
-	for _, s := range []string{"logs", "metrics", "traces"} {
-		// Disable pipelines not relevant to the benchmark by overriding receiver and exporter to nop
-		if signal != s {
-			configFiles = append(configFiles, DisableSignal(s)...)
-=======
 	if signal != "mixed" {
 		for _, s := range []string{"logs", "metrics", "traces"} {
 			// Disable pipelines not relevant to the benchmark by overriding receiver and exporter to nop
 			if signal != s {
 				configFiles = append(configFiles, DisableSignal(s)...)
 			}
->>>>>>> f89497e9
 		}
 	}
 	return
