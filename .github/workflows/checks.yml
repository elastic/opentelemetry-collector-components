name: build-and-test
on:
  push:
    branches: [main]
    tags:
  merge_group:
  pull_request:

concurrency:
  group: ${{ github.workflow }}-${{ github.head_ref || github.run_id }}
  cancel-in-progress: true

permissions:
  contents: read

jobs:
  setup-environment:
    timeout-minutes: 30
    runs-on: ubuntu-latest
    steps:
      - uses: actions/checkout@v4
      - uses: actions/setup-go@v5
        with:
          go-version: "1.22.11"
          cache: false
      - name: Cache Go
        id: go-cache
        timeout-minutes: 5
        uses: actions/cache@v4
        with:
          path: |
            ~/go/bin
            ~/go/pkg/mod
          key: go-cache-${{ runner.os }}-${{ hashFiles('**/go.sum') }}
      - name: Install dependencies
        if: steps.go-cache.outputs.cache-hit != 'true'
        run: make -j2 gomoddownload
      - name: Install Tools
        if: steps.go-cache.outputs.cache-hit != 'true'
        run: make install-tools
  lint-matrix:
    strategy:
      fail-fast: false
      matrix:
        test:
          - windows
          - linux
        group:
          - all
    runs-on: ubuntu-latest
    needs: [setup-environment]
    steps:
      - uses: actions/checkout@v4
      - uses: actions/setup-go@v5
        with:
          go-version: "1.22.11"
          cache: false
      - name: Cache Go
        id: go-cache
        timeout-minutes: 5
        uses: actions/cache@v4
        with:
          path: |
            ~/go/bin
            ~/go/pkg/mod
          key: go-cache-${{ runner.os }}-${{ hashFiles('**/go.sum') }}
      - name: Install dependencies
        if: steps.go-cache.outputs.cache-hit != 'true'
        run: make -j2 gomoddownload
      - name: Install Tools
        if: steps.go-cache.outputs.cache-hit != 'true'
        run: make install-tools
      - name: Cache Lint Build
        uses: actions/cache@v4
        with:
          path: ~/.cache/go-build
          key: go-lint-build-${{ matrix.group }}-${{ runner.os }}-${{ hashFiles('**/go.sum') }}
      - name: Lint
        run: GOOS=${{ matrix.os }} GOARCH=amd64 make -j2 golint GROUP=${{ matrix.group }}
  lint:
    if: always()
    runs-on: ubuntu-latest
    needs: [setup-environment, lint-matrix]
    steps:
      - name: Print result
        run: echo ${{ needs.lint-matrix.result }}
      - name: Interpret result
        run: |
          if [[ success == ${{ needs.lint-matrix.result }} ]]
          then
            echo "All matrix jobs passed!"
          else
            echo "One or more matrix jobs failed."
            false
          fi
  govulncheck:
    strategy:
      fail-fast: false
      matrix:
        group:
          - all
    runs-on: ubuntu-latest
    timeout-minutes: 30
    steps:
      - name: Checkout Repo
        uses: actions/checkout@v4
      - name: Setup Go
        uses: actions/setup-go@v5
        with:
          go-version: "1.22.11"
          cache: false
      - name: Cache Go
        id: go-cache
        timeout-minutes: 5
        uses: actions/cache@v4
        with:
          path: |
            ~/go/bin
            ~/go/pkg/mod
          key: go-cache-${{ runner.os }}-${{ hashFiles('**/go.sum') }}
      - name: Install Tools
        if: steps.go-cache.outputs.cache-hit != 'true'
        run: make install-tools
      - name: Run `govulncheck`
        run: make -j2 gogovulncheck GROUP=${{ matrix.group }}
  checks:
    runs-on: ubuntu-latest
    needs: [setup-environment]
    steps:
      - uses: actions/checkout@v4
      - uses: actions/setup-go@v5
        with:
          go-version: "1.22.11"
          cache: false
      - name: Cache Go
        id: go-cache
        timeout-minutes: 5
        uses: actions/cache@v4
        with:
          path: |
            ~/go/bin
            ~/go/pkg/mod
          key: go-cache-${{ runner.os }}-${{ hashFiles('**/go.sum') }}
      - name: Install dependencies
        if: steps.go-cache.outputs.cache-hit != 'true'
        run: make -j2 gomoddownload
      - name: Install Tools
        if: steps.go-cache.outputs.cache-hit != 'true'
        run: make install-tools
      - name: License
        run: |
          make -j2 golicense || (echo 'License headers are out of date, please run "make license-update" and commit the changes in this PR.' && exit 1)
      - name: Porto
        run: |
          make -j2 goporto
          git diff --exit-code || (echo 'Porto links are out of date, please run "make goporto" and commit the changes in this PR.' && exit 1)
      - name: Check for go mod dependency changes
        run: |
          make gotidy
          git diff --exit-code || (echo 'go.mod/go.sum deps changes detected, please run "make gotidy" and commit the changes in this PR.' && exit 1)
      - name: CodeGen
        run: |
          make -j2 gogenerate && make -j2 license-update
          if [[ -n $(git status -s) ]]; then
            echo 'Generated code is out of date, please run "make generate" and commit the changes in this PR.'
            exit 1
          fi
  unittest-matrix:
    strategy:
      fail-fast: false
      matrix:
        go-version: ["1.22.11", "1.23.1"] # 1.20 is interpreted as 1.2 without quotes
        runner: [ubuntu-latest]
        group:
          - all
    runs-on: ${{ matrix.runner }}
    needs: [setup-environment]
    steps:
      - uses: actions/checkout@v4
      - uses: actions/setup-go@v5
        with:
          go-version: ${{ matrix.go-version }}
          cache: false
      - name: Cache Go
        id: go-cache
        timeout-minutes: 5
        uses: actions/cache@v4
        with:
          path: |
            ~/go/bin
            ~/go/pkg/mod
          key: go-cache-${{ runner.os }}-${{ hashFiles('**/go.sum') }}
      - name: Install dependencies
        if: steps.go-cache.outputs.cache-hit != 'true'
        run: make -j2 gomoddownload
      - name: Install Tools
        if: steps.go-cache.outputs.cache-hit != 'true'
        run: make install-tools
      - name: Cache Test Build
        uses: actions/cache@v4
        with:
          path: ~/.cache/go-build
          key: go-test-build-${{ runner.os }}-${{ matrix.go-version }}-${{ matrix.runner }}-${{ hashFiles('**/go.sum') }}
      - name: Run Unit Tests
        if: startsWith( matrix.go-version, '1.22' ) != true
        run: make gotest GROUP=${{ matrix.group }}
  unittest:
    if: always()
    runs-on: ubuntu-latest
    needs: [setup-environment, unittest-matrix]
    steps:
      - name: Print result
        run: echo ${{ needs.unittest-matrix.result }}
      - name: Interpret result
        run: |
          if [[ success == ${{ needs.unittest-matrix.result }} ]]
          then
            echo "All matrix jobs passed!"
          else
            echo "One or more matrix jobs failed."
            false
          fi
  build-components-collector:
    runs-on: ubuntu-latest
    needs: [setup-environment]
    steps:
      - uses: actions/checkout@v4
      - name: Build testing component's collector and validate example configuration
        run: make elasticcol-validate
<<<<<<< HEAD
      - name: Validate loadgen example config
        run: make loadgen-validate

  integration-tests-matrix:
    strategy:
      fail-fast: false
      matrix:
        group:
          - all
    runs-on: ubuntu-latest
    needs: [setup-environment]
    steps:
      - uses: actions/checkout@v4
      - uses: actions/setup-go@v5
        with:
          go-version: "1.23.1"
          cache: false
      - name: Cache Go
        id: go-cache
        timeout-minutes: 5
        uses: actions/cache@v4
        with:
          path: |
            ~/go/bin
            ~/go/pkg/mod
            ./.tools
          key: go-cache-${{ runner.os }}-${{ hashFiles('**/go.sum') }}
      - name: Run Integration Tests
        run: make gointegration-test GROUP=${{ matrix.group }}

  integration-tests:
    if: ${{ github.actor != 'dependabot[bot]' && always() }}
    runs-on: ubuntu-24.04
    needs: [setup-environment, integration-tests-matrix]
    steps:
      - name: Print result
        run: echo ${{ needs.integration-tests-matrix.result }}
      - name: Interpret result
        run: |
          if [[ success == ${{ needs.integration-tests-matrix.result }} ]]
          then
            echo "All matrix jobs passed!"
          else
            echo "One or more matrix jobs failed."
            false
          fi
=======
      - name: Validate otelsoak example config
        run: make otelsoak-validate
>>>>>>> 3cfc4ac3
<|MERGE_RESOLUTION|>--- conflicted
+++ resolved
@@ -227,9 +227,10 @@
       - uses: actions/checkout@v4
       - name: Build testing component's collector and validate example configuration
         run: make elasticcol-validate
-<<<<<<< HEAD
       - name: Validate loadgen example config
         run: make loadgen-validate
+      - name: Validate otelsoak example config
+        run: make otelsoak-validate
 
   integration-tests-matrix:
     strategy:
@@ -273,8 +274,4 @@
           else
             echo "One or more matrix jobs failed."
             false
-          fi
-=======
-      - name: Validate otelsoak example config
-        run: make otelsoak-validate
->>>>>>> 3cfc4ac3
+          fi