--- conflicted
+++ resolved
@@ -6,20 +6,13 @@
 receiver/loadgenreceiver               @elastic/obs-ds-intake-services @elastic/obs-ds-hosted-services
 receiver/elasticapmintakereceiver      @elastic/obs-ds-intake-services @elastic/obs-ds-hosted-services @elastic/ingest-otel-data
 processor/elasticinframetricsprocessor @elastic/obs-infraobs-integrations
-<<<<<<< HEAD
 processor/elasticapmprocessor          @elastic/obs-ds-intake-services @elastic/obs-ds-hosted-services @elastic/ingest-otel-data
-processor/elastictraceprocessor        @elastic/obs-ds-intake-services @elastic/obs-ds-hosted-services @elastic/ingest-otel-data
 processor/lsmintervalprocessor         @elastic/obs-ds-intake-services @elastic/obs-ds-hosted-services
 processor/ratelimitprocessor           @elastic/obs-ds-intake-services @elastic/obs-ds-hosted-services
 processor/integrationprocessor         @elastic/ecosystem @elastic/ingest-otel-data
 connector/elasticapmconnector          @elastic/obs-ds-intake-services @elastic/obs-ds-hosted-services
 extension/apikeyauthextension          @elastic/obs-ds-intake-services @elastic/obs-ds-hosted-services
 extension/apmconfigextension           @elastic/ingest-otel-data
-=======
-processor/elasticapmprocessor          @elastic/obs-ds-intake-services @elastic/ingest-otel-data
-processor/lsmintervalprocessor         @elastic/obs-ds-intake-services
-connector/elasticapmconnector          @elastic/obs-ds-intake-services
->>>>>>> dfa430c8
 extension/beatsauthextension           @elastic/elastic-agent-data-plane
 extension/fileintegrationextension     @elastic/ecosystem @elastic/ingest-otel-data
 pkg/integrations                       @elastic/ecosystem @elastic/ingest-otel-data