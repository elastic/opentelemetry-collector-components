--- conflicted
+++ resolved
@@ -147,7 +147,7 @@
 		}
 
 		// Add basic sample count metric.
-		c.mb.RecordSamplesCountDataPoint(profile.Time(), int64(profile.Sample().Len()))
+		c.mb.RecordSamplesCountDataPoint(profile.Time(), int64(profile.Samples().Len()))
 
 		// TODO: For better efficiency, don't generate separate metrics per-profile
 		// under the same scope, instead merge the values across profiles into
@@ -331,23 +331,4 @@
 			}
 		}
 	}
-<<<<<<< HEAD
-=======
-}
-
-// addSampleCountMetric adds a metric for the total number of samples.
-func (c *profilesToMetricsConnector) addSampleCountMetric(profile pprofile.Profile, scopeMetrics pmetric.ScopeMetrics) {
-	metric := scopeMetrics.Metrics().AppendEmpty()
-	metric.SetName("samples.count")
-	metric.SetDescription("Total number of profiling samples")
-	metric.SetUnit("1")
-
-	sum := metric.SetEmptySum()
-	sum.SetIsMonotonic(true)
-	sum.SetAggregationTemporality(pmetric.AggregationTemporalityCumulative)
-
-	dataPoint := sum.DataPoints().AppendEmpty()
-	dataPoint.SetTimestamp(profile.Time())
-	dataPoint.SetIntValue(int64(profile.Samples().Len()))
->>>>>>> 187ae4b7
 }