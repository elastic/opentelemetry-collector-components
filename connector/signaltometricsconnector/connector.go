--- conflicted
+++ resolved
@@ -270,42 +270,4 @@
 		)
 	}
 	return sm.next.ConsumeMetrics(ctx, m)
-}
-
-<<<<<<< HEAD
-// calculateAdjustedCount calculates the adjusted count which represents
-// the number of spans in the population that are represented by the
-// individually sampled span. If the span is not-sampled OR if a non-
-// probability sampler is used then adjusted count defaults to 1.
-// https://github.com/open-telemetry/oteps/blob/main/text/trace/0235-sampling-threshold-in-trace-state.md
-func calculateAdjustedCount(tracestate string) int64 {
-	w3cTraceState, err := sampling.NewW3CTraceState(tracestate)
-	if err != nil {
-		return 1
-	}
-	otTraceState := w3cTraceState.OTelValue()
-	if otTraceState == nil {
-		return 1
-	}
-	if len(otTraceState.TValue()) == 0 {
-		// For non-probabilistic sampler OR always sampling threshold, default to 1
-		return 1
-	}
-	// TODO (lahsivjar): Handle fractional adjusted count. One way to do this
-	// would be to scale the values in the histograms for some precision.
-	return int64(otTraceState.AdjustedCount())
-=======
-func getFilteredAttributes(attrs pcommon.Map, filters []model.AttributeKeyValue) pcommon.Map {
-	filteredAttrs := pcommon.NewMap()
-	for _, filter := range filters {
-		if attr, ok := attrs.Get(filter.Key); ok {
-			attr.CopyTo(filteredAttrs.PutEmpty(filter.Key))
-			continue
-		}
-		if filter.DefaultValue.Type() != pcommon.ValueTypeEmpty {
-			filter.DefaultValue.CopyTo(filteredAttrs.PutEmpty(filter.Key))
-		}
-	}
-	return filteredAttrs
->>>>>>> 9f225c70
 }