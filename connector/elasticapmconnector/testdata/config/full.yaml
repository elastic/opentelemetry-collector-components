--- conflicted
+++ resolved
@@ -3,15 +3,7 @@
     directory: /path/to/aggregation/state
     metadata_keys: [a, B, c]
     intervals: [1s, 1m]
-<<<<<<< HEAD
-  custom_resource_attributes:
-    - res.1
-    - res.2
-  custom_span_attributes:
-    - span.1
-    - span.2
-=======
-    limit:
+    limits:
       resource:
         max_cardinality: 1
       scope:
@@ -20,4 +12,9 @@
         max_cardinality: 1
       datapoint:
         max_cardinality: 1
->>>>>>> 3174b198
+  custom_resource_attributes:
+    - res.1
+    - res.2
+  custom_span_attributes:
+    - span.1
+    - span.2